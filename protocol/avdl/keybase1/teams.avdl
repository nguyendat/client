@namespace("keybase.1")

protocol teams {

  enum TeamRole {
    // These must be ordered by privilege.
    NONE_0,
    READER_1,
    WRITER_2,
    ADMIN_3,
    OWNER_4
  }

  enum TeamApplication {
    KBFS_1,
    CHAT_2,
    SALTPACK_3
  }

  // PerTeamKeyGeneration describes the generation of the secret.
  // The sequence starts at 1.
  @typedef("int")
  record PerTeamKeyGeneration {}

  record TeamApplicationKey {
    TeamApplication application;
    PerTeamKeyGeneration keyGeneration;
    Bytes32 key;
  }

  @typedef("bytes")
  record MaskB64 {}

  @typedef("string")
  record TeamInviteID {}

  record ReaderKeyMask {
    TeamApplication application;
    PerTeamKeyGeneration generation;
    MaskB64 mask;
  }

  @lint("ignore")
  record PerTeamKey {
      PerTeamKeyGeneration gen;
      Seqno seqno;
      KID sigKID;
      KID encKID;
  }

  fixed PerTeamKeySeed(32);

  // Secret from which team keys are derived
  record PerTeamKeySeedItem {
    PerTeamKeySeed seed;
    PerTeamKeyGeneration generation;
    Seqno seqno;
  }

  record TeamMember {
    UID uid;
    TeamRole role;
    Seqno eldestSeqno;
  }

  record TeamMembers {
    array<UserVersion> owners;
    array<UserVersion> admins;
    array<UserVersion> writers;
    array<UserVersion> readers;
  }

  record TeamMemberDetails {
    UserVersion uv;
    string username;
    boolean active;
  }

  record TeamMembersDetails {
    array<TeamMemberDetails> owners;
    array<TeamMemberDetails> admins;
    array<TeamMemberDetails> writers;
    array<TeamMemberDetails> readers;
  }

  record TeamDetails {
    TeamMembersDetails members;
    PerTeamKeyGeneration keyGeneration;
    map<TeamInviteID,AnnotatedTeamInvite> annotatedActiveInvites;
  }

  record TeamChangeReq {
    array<UserVersion> owners;
    array<UserVersion> admins;
    array<UserVersion> writers;
    array<UserVersion> readers;
    array<UserVersion> none;
    map<TeamInviteID,UID> completedInvites;
  }

  record UserVersion {
    UID uid;
    Seqno eldestSeqno;
  }

  record TeamPlusApplicationKeys {
      TeamID id;
      string name;
      boolean implicit;
      TeamApplication application;

      array<UserVersion> writers;
      array<UserVersion> onlyReaders;

      array<TeamApplicationKey> applicationKeys;
  }

  // Snapshot of a loaded team.
  record TeamData {
    // Whether this snapshot is entirely missing secrets.
    boolean secretless;

    // Name of the team. This is tricky.
    // The root ancestor and the depth are always correct.
    // But the middle parts (b in a.b.c) do not track the sigchain.
    // They are kept fairly up to date by TeamLoader, but the guarantees are fuzzy.
    TeamName name;
    TeamSigChainState chain;
    // generation -> seed
    map<PerTeamKeyGeneration,PerTeamKeySeedItem> perTeamKeySeeds;
    // application -> generation -> mask
    map<TeamApplication,map<PerTeamKeyGeneration,MaskB64>> readerKeyMasks;
    // Should only be used by TeamLoader
    // because it is the only mutated field, and thus is not threadsafe to read.
    Time cachedAt;
  }

  enum TeamInviteCategory {
    NONE_0,
    UNKNOWN_1,
    KEYBASE_2,
    EMAIL_3,
    SBS_4
  }

  variant TeamInviteType switch (TeamInviteCategory c) {
    case UNKNOWN: string;
    case SBS: TeamInviteSocialNetwork;
    default: void;
  }

  @typedef("string")
  record TeamInviteSocialNetwork {}
  @typedef("string")
  record TeamInviteName {}

  record TeamInvite {
    TeamRole role;
    TeamInviteID id;
    TeamInviteType type;
    TeamInviteName name;
    UserVersion inviter;
  }

  record AnnotatedTeamInvite {
    TeamRole role;
    TeamInviteID id;
    TeamInviteType type;
    TeamInviteName name;
    UserVersion inviter;
    string inviterUsername;
    string teamName;
  }

  // State of a parsed team sigchain.
  // Should be treated as immutable when outside TeamSigChainPlayer.
  // Modified internally to TeamSigChainPlayer.
  record TeamSigChainState {
    // The user who loaded this sigchain
    UserVersion reader;

    TeamID id;

    // Whether this is an implicit team.
    boolean implicit;

    // Name of the root ancestor. For A.B.C this is 'A'.
    TeamName rootAncestor;
    // Depth of the name.
    int nameDepth;

    // Log of the last part of the team name.
    array<TeamNameLogPoint> nameLog;

    // The last link procesed
    Seqno lastSeqno;
    LinkID lastLinkID;

    // Present if a subteam
    union { null, TeamID } parentID;

    // For each user; the timeline of their role status.
    // The role checkpoints are always ordered by seqno.
    // The latest role of the user is the role of their last checkpoint.
    // When a user leaves the team a NONE checkpoint appears in their list.
    map<UserVersion,array<UserLogPoint>> userLog;

    // For each subteam; the timeline of its name.
    // The checkpoints are always ordered by seqno.
    // The latest name of the subteam is the role of its last checkpoint.
    map<TeamID,array<SubteamLogPoint>> subteamLog;

    // Keyed by per-team-key generation
    map<PerTeamKeyGeneration, PerTeamKey> perTeamKeys;

    // This is filled up to lastSeqno.
    map<Seqno, LinkID> linkIDs;

    // Set of links that are stubbed-out and whose contents are missing.
    // Keyed by seqno
    map<Seqno, boolean> stubbedLinks;

    // All invitations that are currently active.
    map<TeamInviteID,TeamInvite> activeInvites;
  }

  // The team got this name at this point in time.
  record TeamNameLogPoint {
    TeamNamePart lastPart;
    // The seqno at which the team got this name.
    Seqno seqno;
  }

  // A user became this role at a point in time
  record UserLogPoint {
    // The new role. Including NONE if the user left the team.
    TeamRole role;
    // The seqno at which the user became this role, and other imporant
    // details, like the last known MerkleRoot at that time.
    SignatureMetadata sigMeta;
  }

  // A subteam got this name at this point in time.
  record SubteamLogPoint {
    // The new subteam name.
    TeamName name;
    // The (parent) seqno at which the subteam got this name.
    Seqno seqno;
  }

  @typedef("string")
  record TeamNamePart {}

  // matches the team name struct from api server
  record TeamName {
    array<TeamNamePart> parts;
  }

  // team.clkr gregor message body
  @lint("ignore")
  record TeamCLKRMsg {
    @jsonkey("team_id")
    TeamID teamID;
    PerTeamKeyGeneration generation;
    int score;
  }

  record TeamChangeRow {
    TeamID id;
    string name;
    @jsonkey("key_rotated")
    boolean keyRotated;
    @jsonkey("membership_changed")
    boolean membershipChanged;
    @jsonkey("latest_seqno")
    Seqno latestSeqno;
  }

  record TeamInvitee {
    @jsonkey("invite_id")
    TeamInviteID inviteID;
    UID uid;
    @jsonkey("eldest_seqno")
    Seqno eldestSeqno;
    TeamRole role;
  }

  // team.sbs gregor message body
  @lint("ignore")
  record TeamSBSMsg {
    @jsonkey("team_id")
    TeamID teamID;
    int score;
    array<TeamInvitee> invitees;
  }

  /**
   * TeamRefreshData are needed or wanted data requirements that, if unmet, will cause
   * a refresh of the cached.
   */
  record TeamRefreshers {
    // Load at least up to the keygen. Returns an error if the keygen is not loaded.
    PerTeamKeyGeneration needKeyGeneration;
    // Refresh if the cached version does not have these members at the minimum role `wantMembersRole`.
    // Does not guarantee these members will be present in the returned team. This is especially
    // relevant in the case of deleted users, who won't be there after the refresh.
    // Does not work on implicit admins.
    // If the EldestSeqno of an item is zero, the latest EldestSeqno for that UID will be looked
    // up and used. But the used EldestSeqno may come from a cache.
    array<UserVersion> wantMembers;
    // The minimum role each of wantMembers must have in order to avoid a refresh.
    // The default value is WRITER. So if the role is NONE, it will act like WRITER.
    TeamRole wantMembersRole;
  }

  record LoadTeamArg {
    // One of these must be specified.
    // ID is preferred. Name will always hit the server.
    // If both are specified ID will be used and Name will be checked.
    @lint("ignore")
    TeamID ID;
    string name;

    // Whether we need to be an admin.
    // Will fail unless we are an admin in the returned Team.
    // If this is false, looking at invites or listing subteams in the response
    // may not work even if the loading user is an admin.
    boolean needAdmin;

    TeamRefreshers refreshers;

    boolean forceFullReload;      // Ignore local data and fetch from the server.
    boolean forceRepoll;          // Force a sync with merkle.
    boolean staleOK;              // If a very stale cache hit is OK.
  }

  record ImplicitRole {
    TeamRole role;
    TeamID ancestor;
  }

  record MemberInfo {
    @jsonkey("uid")
    UID userID;
    @jsonkey("team_id")
    TeamID teamID;
    @jsonkey("fq_name")
    string fqName;
    TeamRole role;
    union{null, ImplicitRole} implicit;
  }

  record TeamList {
    array<MemberInfo> teams;
  }

  record AnnotatedMemberInfo {
    @jsonkey("uid")
    UID userID;
    @jsonkey("team_id")
    TeamID teamID;
    string username;
    @jsonkey("full_name")
    string fullName;
    @jsonkey("fq_name")
    string fqName;
    TeamRole role;
    union{null, ImplicitRole} implicit;
  }

  record AnnotatedTeamList {
      array<AnnotatedMemberInfo> teams;
      map<TeamInviteID,AnnotatedTeamInvite> annotatedActiveInvites;
  }

  record TeamAddMemberResult {
    boolean invited;
    union{null, User} user;
    boolean emailSent;
    boolean chatSent;
  }

  record TeamJoinRequest {
    string name;
    string username;
  }

  record TeamTreeResult {
    array<TeamTreeEntry> entries;
  }

  record TeamTreeEntry {
    TeamName name;
    boolean admin; // Whether the user is an admin, explicit or implicit.
  }

  void teamCreate(int sessionID, TeamName name);
  void teamCreateSubteam(int sessionID, TeamName name);
  TeamDetails teamGet(int sessionID, string name, boolean forceRepoll);
  AnnotatedTeamList teamList(int sessionID, string userAssertion, boolean all);
  void teamChangeMembership(int sessionID, string name, TeamChangeReq req);
  TeamAddMemberResult teamAddMember(int sessionID, string name, string email, string username, TeamRole role, boolean sendChatNotification);
  void teamRemoveMember(int sessionID, string name, string username);
  void teamLeave(int sessionID, string name, boolean permanent);
  void teamEditMember(int sessionID, string name, string username, TeamRole role);
  void teamRename(int sessionID, TeamName prevName, TeamName newName);
  void teamAcceptInvite(int sessionID, string token);
  void teamRequestAccess(int sessionID, string name);
  array<TeamJoinRequest> teamListRequests(int sessionID);
  void teamIgnoreRequest(int sessionID, string name, string username);
  // Get a list of all recursive subteams recursively. Sorted alphabetically like a tree.
  // Team must be a root team.
  // Example: a -> [a, a.b, a.b.c, a.b.d, a.e.f, a.e.g]
  TeamTreeResult teamTree(int sessionID, TeamName name);
  void teamDelete(int sessionID, string name);

  /**
   * iTeams
  */
  record ImplicitTeamName {
    boolean isPrivate;
    array<string> keybaseUsers;
    array<SocialAssertion> unresolvedUsers;
    union { null, ImplicitTeamConflictInfo } conflictInfo;
  }

  record ImplicitTeamConflictInfo {
    int generation;
    Time time;
  }

<<<<<<< HEAD
  TeamID lookupImplicitTeam(string name);
  TeamID lookupOrCreateImplicitTeam(string name);
=======
  TeamID lookupImplicitTeam(string name, boolean public);
  TeamID lookupOrCreateImplicitTeam(string name, boolean public);
>>>>>>> 2e8c330d

  /**
   * loadTeamPlusApplicationKeys loads team information for applications like KBFS and Chat.
   * If refreshers are non-empty, then force a refresh of the cache if the requirements
   * of the refreshers aren't met.
   */
  TeamPlusApplicationKeys loadTeamPlusApplicationKeys(int sessionID, TeamID id, TeamApplication application, TeamRefreshers refreshers);
  TeamID getTeamRootID(TeamID id);
}<|MERGE_RESOLUTION|>--- conflicted
+++ resolved
@@ -429,13 +429,8 @@
     Time time;
   }
 
-<<<<<<< HEAD
-  TeamID lookupImplicitTeam(string name);
-  TeamID lookupOrCreateImplicitTeam(string name);
-=======
   TeamID lookupImplicitTeam(string name, boolean public);
   TeamID lookupOrCreateImplicitTeam(string name, boolean public);
->>>>>>> 2e8c330d
 
   /**
    * loadTeamPlusApplicationKeys loads team information for applications like KBFS and Chat.
