// @flow
// Actions that have to do with the inbox.
// Loading, unboxing, filtering, stale, out of sync, badging
import logger from '../../logger'
import * as RPCChatTypes from '../../constants/types/rpc-chat-gen'
import * as Constants from '../../constants/chat'
import * as Types from '../../constants/types/chat'
import * as ChatGen from '../chat-gen'
// import * as ConfigGen from '../config-gen'
// import * as EngineRpc from '../../constants/engine'
import * as I from 'immutable'
import * as RPCTypes from '../../constants/types/rpc-gen'
import * as Saga from '../../util/saga'
import * as Selectors from '../../constants/selectors'
import * as Shared from './shared'
import HiddenString from '../../util/hidden-string'
import {toByteArray} from 'base64-js'
import {NotifyPopup} from '../../native/notifications'
// import {RPCTimeoutError} from '../../util/errors'
import {chatTab} from '../../constants/tabs'
import {isMobile} from '../../constants/platform'
import {showMainWindow} from '../platform-specific'
import {switchTo} from '../route-tree'
import {parseFolderNameToUsers} from '../../util/kbfs'
import {type SagaGenerator} from '../../constants/types/saga'
import {type TypedState} from '../../constants/reducer'

// How many messages we consider too many to just download when you are stale and we could possibly just append
const tooManyMessagesToJustAppendOnStale = 200

// Common props for getting the inbox
const _getInboxQuery = {
  computeActiveList: true,
  readOnly: false,
  status: Object.keys(RPCChatTypes.commonConversationStatus)
    .filter(k => !['ignored', 'blocked', 'reported'].includes(k))
    .map(k => RPCChatTypes.commonConversationStatus[k]),
  tlfVisibility: RPCTypes.commonTLFVisibility.private,
  topicType: RPCChatTypes.commonTopicType.chat,
  unreadOnly: false,
}

// Update inboxes that have been reset
function* _updateFinalized(inbox: RPCChatTypes.UnverifiedInboxUIItems): Generator<any, void, any> {
  const finalizedState: Types.FinalizedState = I.Map(
    // TODO i *think* this typing is totally incorrect. should be .items etc
    (inbox.conversationsUnverified || [])
      .filter(c => c.metadata.finalizeInfo)
      .map(convoUnverified => [
        Constants.conversationIDToKey(convoUnverified.metadata.conversationID),
        convoUnverified.metadata.finalizeInfo,
      ])
  )

  if (finalizedState.count()) {
    yield Saga.put(ChatGen.createUpdateFinalizedState({finalizedState}))
  }
}

function* onInboxLoad(): SagaGenerator<any, any> {
  yield Saga.put(ChatGen.createInboxStale({reason: 'random inbox load from view layer'}))
}

// Loads the untrusted inbox only
function* onInboxStale(action: ChatGen.InboxStalePayload): SagaGenerator<any, any> {
  const state: TypedState = yield Saga.select()
  const author = Selectors.usernameSelector(state)
  if (!author) {
    logger.info('Not logged in in inbox stale?')
    return
  }
  logger.info('onInboxStale: running because of: ' + action.payload.reason)
  try {
    yield Saga.put(ChatGen.createSetInboxGlobalUntrustedState({inboxGlobalUntrustedState: 'loading'}))

    const loadInboxChanMap = RPCChatTypes.localGetInboxNonblockLocalRpcChannelMap(
      ['chat.1.chatUi.chatInboxUnverified', 'finished'],
      {
        identifyBehavior: RPCTypes.tlfKeysTLFIdentifyBehavior.chatGui,
        maxUnbox: 0,
        query: _getInboxQuery,
        skipUnverified: false,
      }
    )

    const incoming = yield loadInboxChanMap.race()

    if (incoming.finished) {
      yield Saga.put(ChatGen.createSetInboxGlobalUntrustedState({inboxGlobalUntrustedState: 'loaded'}))
      if (incoming.finished.error) {
        throw new Error(`Can't load inbox ${incoming.finished.error}`)
      }
      return
    }

    if (
      !incoming['chat.1.chatUi.chatInboxUnverified'] ||
      !incoming['chat.1.chatUi.chatInboxUnverified'].response
    ) {
      throw new Error("Can't load inbox")
    }
    incoming['chat.1.chatUi.chatInboxUnverified'].response.result()

    const jsonInbox: string = incoming['chat.1.chatUi.chatInboxUnverified'].params.inbox
    const inbox: RPCChatTypes.UnverifiedInboxUIItems = JSON.parse(jsonInbox)
    yield Saga.call(_updateFinalized, inbox)

    const idToVersion = I.Map((inbox.items || []).map(c => [c.convID, c.version]))

    const snippets = (inbox.items || []).reduce((map, c) => {
      // If we don't have metaData ignore it
      if (c.localMetadata) {
        map[c.convID] = new HiddenString(Constants.makeSnippet(c.localMetadata.snippet) || '')
      }
      return map
    }, {})

    const oldInbox = state.chat.get('inbox')
    const toDelete = oldInbox
      .keySeq()
      .toSet()
      .subtract((inbox.items || []).map(c => c.convID))
    const conversations = _makeInboxStateRecords(author, inbox.items || [], oldInbox)
    yield Saga.put(ChatGen.createReplaceEntity({keyPath: ['inboxSnippet'], entities: I.Map(snippets)}))
    yield Saga.put(ChatGen.createSetInboxGlobalUntrustedState({inboxGlobalUntrustedState: 'loaded'}))
    yield Saga.put(
      ChatGen.createReplaceEntity({
        keyPath: ['inboxUntrustedState'],
        entities: I.Map(conversations.map(c => [c.conversationIDKey, 'untrusted'])),
      })
    )

    const inboxSmallTimestamps = I.Map(
      conversations
        .map(c => (c.teamType !== RPCChatTypes.commonTeamType.complex ? [c.conversationIDKey, c.time] : null))
        .filter(Boolean)
    )

    const inboxBigChannelsToTeam = I.Map(
      conversations
        .map(
          c => (c.teamType === RPCChatTypes.commonTeamType.complex ? [c.conversationIDKey, c.teamname] : null)
        )
        .filter(Boolean)
    )

    const inboxBigChannels = I.Map(
      conversations
        .map(
          c =>
            c.teamType === RPCChatTypes.commonTeamType.complex && c.channelname
              ? [c.conversationIDKey, c.channelname]
              : null
        )
        .filter(Boolean)
    )

    const inboxMap = I.Map(conversations.map(c => [c.conversationIDKey, c]))

    const inboxIsEmpty = I.Map(conversations.map(c => [c.conversationIDKey, c.isEmpty]))

    yield Saga.sequentially([
      Saga.put(ChatGen.createReplaceEntity({keyPath: ['inboxVersion'], entities: idToVersion})),
      Saga.put(
        ChatGen.createReplaceEntity({keyPath: ['inboxSmallTimestamps'], entities: inboxSmallTimestamps})
      ),
      Saga.put(ChatGen.createMergeEntity({keyPath: ['inboxBigChannels'], entities: inboxBigChannels})), // keep old names if we have them
      Saga.put(
        ChatGen.createReplaceEntity({keyPath: ['inboxBigChannelsToTeam'], entities: inboxBigChannelsToTeam})
      ),
      Saga.put(ChatGen.createReplaceEntity({keyPath: ['inboxIsEmpty'], entities: inboxIsEmpty})),
      Saga.put(ChatGen.createReplaceEntity({keyPath: ['inbox'], entities: inboxMap})),
      Saga.put(ChatGen.createDeleteEntity({keyPath: ['inboxVersion'], ids: toDelete})),
      Saga.put(ChatGen.createDeleteEntity({keyPath: ['inboxSmallTimestamps'], ids: toDelete})),
      Saga.put(ChatGen.createDeleteEntity({keyPath: ['inboxBigChannelsToTeam'], ids: toDelete})),
      Saga.put(ChatGen.createDeleteEntity({keyPath: ['inboxIsEmpty'], ids: toDelete})),
      Saga.put(ChatGen.createDeleteEntity({keyPath: ['inbox'], ids: toDelete})),
      Saga.put(ChatGen.createInboxStoreLoaded()),
    ])

    // Load the first visible simple and teams so we can get the channel names
    const toUnbox = conversations
      .filter(c => !c.teamname)
      .slice(0, 20)
      .concat(conversations.filter(c => c.teamname))
      .map(c => c.conversationIDKey)

    yield Saga.put(
      ChatGen.createUnboxConversations({
        conversationIDKeys: toUnbox,
        reason: 'reloading entire inbox',
        dismissSyncing: true,
      })
    )
  } finally {
    if (yield Saga.cancelled()) {
      yield Saga.put(ChatGen.createSetInboxGlobalUntrustedState({inboxGlobalUntrustedState: 'unloaded'}))
    }
  }
}

function onGetInboxAndUnbox({payload: {conversationIDKeys}}: ChatGen.GetInboxAndUnboxPayload) {
  return Saga.put(ChatGen.createUnboxConversations({conversationIDKeys, reason: 'getInboxAndUnbox'}))
}

function supersededConversationIDToKey(id): string {
  if (typeof id === 'string') {
    return Buffer.from(toByteArray(id)).toString('hex')
  }
  return id.toString('hex')
}

function _toSupersedeInfo(
  conversationIDKey: Types.ConversationIDKey,
  supersedeData: Array<RPCChatTypes.ConversationMetadata>
): ?Types.SupersedeInfo {
  const toConvert: ?RPCChatTypes.ConversationMetadata = supersedeData.find(
    s => s.idTriple.topicType === RPCChatTypes.commonTopicType.chat && s.finalizeInfo
  )

  const finalizeInfo = toConvert ? toConvert.finalizeInfo : null
  return toConvert && finalizeInfo
    ? {
        conversationIDKey: supersededConversationIDToKey(toConvert.conversationID),
        finalizeInfo,
      }
    : null
}

// Update an inbox item
function* _processConversation(c: RPCChatTypes.InboxUIItem): Generator<any, void, any> {
  const conversationIDKey = c.convID

  // Update reset participants (only implicit teams)
  if (c.membersType === RPCChatTypes.commonConversationMembersType.impteam) {
    yield Saga.put(
      ChatGen.createUpdateResetParticipants({
        conversationIDKey,
        participants: c.resetParticipants || [],
      })
    )
  }

  const isBigTeam = c.teamType === RPCChatTypes.commonTeamType.complex
  const isTeam = c.membersType === RPCChatTypes.commonConversationMembersType.team

  if (!isTeam) {
    const supersedes = _toSupersedeInfo(conversationIDKey, c.supersedes || [])
    if (supersedes) {
      yield Saga.put(
        ChatGen.createUpdateSupersedesState({supersedesState: I.Map({[conversationIDKey]: supersedes})})
      )
    }

    const supersededBy = _toSupersedeInfo(conversationIDKey, c.supersededBy || [])
    if (supersededBy) {
      yield Saga.put(
        ChatGen.createUpdateSupersededByState({supersededByState: I.Map({[conversationIDKey]: supersededBy})})
      )
    }

    if (c.finalizeInfo) {
      yield Saga.put(
        ChatGen.createUpdateFinalizedState({finalizedState: I.Map({[conversationIDKey]: c.finalizeInfo})})
      )
    }
  }

  const inboxState = _conversationLocalToInboxState(c)

  if (inboxState) {
    yield Saga.put(
      ChatGen.createReplaceEntity({
        keyPath: ['inboxUntrustedState'],
        entities: I.Map({[conversationIDKey]: 'unboxed'}),
      })
    )

    yield Saga.put(
      ChatGen.createReplaceEntity({
        keyPath: ['inboxVersion'],
        entities: I.Map({[conversationIDKey]: c.version}),
      })
    )
    if (isBigTeam) {
      // There's a bug where the untrusted inbox state for the channel is incorrect so we
      // instead make sure that the small team maps and the big team maps don't allow duplicates
      yield Saga.sequentially([
        Saga.put(
          ChatGen.createReplaceEntity({
            keyPath: ['inboxBigChannels'],
            entities: I.Map({[conversationIDKey]: inboxState.channelname}),
          })
        ),
        Saga.put(
          ChatGen.createReplaceEntity({
            keyPath: ['inboxBigChannelsToTeam'],
            entities: I.Map({[conversationIDKey]: inboxState.teamname}),
          })
        ),
        Saga.put(
          ChatGen.createDeleteEntity({
            keyPath: ['inboxSmallTimestamps'],
            ids: I.List([conversationIDKey]),
          })
        ),
      ])
    } else {
      yield Saga.sequentially([
        Saga.put(
          ChatGen.createReplaceEntity({
            keyPath: ['inboxSmallTimestamps'],
            entities: I.Map({[conversationIDKey]: inboxState.time}),
          })
        ),
        Saga.put(
          ChatGen.createDeleteEntity({keyPath: ['inboxBigChannels'], ids: I.List([conversationIDKey])})
        ),
        Saga.put(
          ChatGen.createDeleteEntity({
            keyPath: ['inboxBigChannelsToTeam'],
            ids: I.List([conversationIDKey]),
          })
        ),
      ])
    }
  }

  if (!isBigTeam && c && c.snippet) {
    const snippet = c.snippet
    yield Saga.put(
      ChatGen.createUpdateSnippet({
        conversationIDKey,
        snippet: new HiddenString(Constants.makeSnippet(snippet) || ''),
      })
    )
  }

  if (inboxState) {
    // We blocked it
    if (['ignored', 'blocked', 'reported'].includes(inboxState.status)) {
      yield Saga.put(
        ChatGen.createDeleteEntity({
          keyPath: ['inboxSmallTimestamps'],
          ids: I.List([inboxState.conversationIDKey]),
        })
      )
      yield Saga.put(
        ChatGen.createDeleteEntity({keyPath: ['inbox'], ids: I.List([inboxState.conversationIDKey])})
      )
    } else {
      yield Saga.put(
        ChatGen.createReplaceEntity({
          keyPath: ['inbox'],
          entities: I.Map({[inboxState.conversationIDKey]: inboxState}),
        })
      )
    }

    if (!isBigTeam) {
      // inbox loaded so rekeyInfo is now clear
      yield Saga.put(ChatGen.createClearRekey({conversationIDKey: inboxState.conversationIDKey}))
    }
  }
}

// const _chatInboxToProcess: Array<RPCChatTypes.InboxUIItem> = []

// function* _chatInboxConversationSubSaga({conv}: {conv: string}) {
// const pconv: RPCChatTypes.InboxUIItem = JSON.parse(conv)
// _chatInboxToProcess.push(pconv)
// yield Saga.put(ChatGen.createUnboxMore())
// return EngineRpc.rpcResult()
// }

// function* _unboxMore(): SagaGenerator<any, any> {
// if (!_chatInboxToProcess.length) {
// return
// }

// // the most recent thing you asked for is likely what you want
// // (aka scrolling)
// const conv = _chatInboxToProcess.pop()
// if (conv) {
// yield Saga.spawn(_processConversation, conv)
// }

// if (_chatInboxToProcess.length) {
// yield Saga.call(Saga.delay, 100)
// yield Saga.put(ChatGen.createUnboxMore())
// }
// }

// function* _chatInboxFailedSubSaga(params: RPCChatTypes.ChatUiChatInboxFailedRpcParam) {
// const {convID, error} = params
// logger.info('chatInboxFailed', params)
// const conversationIDKey = Constants.conversationIDToKey(convID)

// // Valid inbox item for rekey errors only
// const conversation = Constants.makeInboxState({
// conversationIDKey,
// participants: error.rekeyInfo
// ? I.List([].concat(error.rekeyInfo.writerNames, error.rekeyInfo.readerNames).filter(Boolean))
// : I.List(error.unverifiedTLFName.split(',')),
// status: 'unfiled',
// time: error.remoteConv.readerInfo ? error.remoteConv.readerInfo.mtime : 0,
// })

// yield Saga.put(
// ChatGen.createReplaceEntity({
// keyPath: ['inboxUntrustedState'],
// entities: I.Map({[conversationIDKey]: 'error'}),
// })
// )
// yield Saga.put(ChatGen.createUpdateSnippet({conversationIDKey, snippet: new HiddenString(error.message)}))
// yield Saga.put(
// ChatGen.createReplaceEntity({keyPath: ['inbox'], entities: I.Map({[conversationIDKey]: conversation})})
// )

// // Mark the conversation as read, to avoid a state where there's a
// // badged conversation that can't be unbadged by clicking on it.
// const {maxMsgid} = error.remoteConv.readerInfo || {}
// const state: TypedState = yield Saga.select()
// const selectedConversation = Constants.getSelectedConversation(state)
// if (maxMsgid && selectedConversation === conversationIDKey) {
// try {
// yield Saga.call(RPCChatTypes.localMarkAsReadLocalRpcPromise, {
// conversationID: convID,
// msgID: maxMsgid,
// })
// } catch (err) {
// logger.debug(`Couldn't mark as read ${conversationIDKey} ${err}`)
// }
// }

// switch (error.typ) {
// case RPCChatTypes.localConversationErrorType.selfrekeyneeded: {
// yield Saga.put(ChatGen.createUpdateInboxRekeySelf({conversationIDKey}))
// break
// }
// case RPCChatTypes.localConversationErrorType.otherrekeyneeded: {
// const rekeyers = (error.rekeyInfo && error.rekeyInfo.rekeyers) || []
// yield Saga.put(ChatGen.createUpdateInboxRekeyOthers({conversationIDKey, rekeyers}))
// break
// }
// case RPCChatTypes.localConversationErrorType.transient: {
// // Just ignore these, it is a transient error
// break
// }
// case RPCChatTypes.localConversationErrorType.permanent: {
// // Let's show it as failed in the inbox
// break
// }
// default:
// yield Saga.put(ConfigGen.createGlobalError({globalError: new Error(error.message)}))
// }

// return EngineRpc.rpcResult()
// }

// const unboxConversationsSagaMap = {
// 'chat.1.chatUi.chatInboxConversation': _chatInboxConversationSubSaga,
// 'chat.1.chatUi.chatInboxFailed': _chatInboxFailedSubSaga,
// 'chat.1.chatUi.chatInboxUnverified': EngineRpc.passthroughResponseSaga,
// }

// Loads the trusted inbox segments
<<<<<<< HEAD
// function* unboxConversations(action: ChatGen.UnboxConversationsPayload): SagaGenerator<any, any> {
// let {conversationIDKeys, reason, force, forInboxSync, dismissSyncing} = action.payload

// const state: TypedState = yield Saga.select()
// const untrustedState = state.chat.inboxUntrustedState

// logger.info(
// `unboxConversations: before filter unboxing ${conversationIDKeys.length} convs, force: ${(force || false)
// .toString()} because: ${reason}`
// )
// // Don't unbox pending conversations
// conversationIDKeys = conversationIDKeys.filter(c => !Constants.isPendingConversationIDKey(c))

// let newConvIDKeys = []
// const newUntrustedState = conversationIDKeys.reduce((map, c) => {
// if (untrustedState.get(c) === 'unboxed') {
// // only unbox unboxed if we force
// if (force) {
// map[c] = 'reUnboxing'
// newConvIDKeys.push(c)
// } else {
// logger.info(`unboxConversations: filtering conv: ${c} state: ${untrustedState.get(c, 'unknown')}`)
// }
// // only unbox if we're not currently unboxing
// } else if (!['firstUnboxing', 'reUnboxing'].includes(untrustedState.get(c, 'untrusted'))) {
// // This means this is the first unboxing
// map[c] = 'firstUnboxing'
// newConvIDKeys.push(c)
// } else {
// logger.info(`unboxConversations: filtering conv: ${c} state: ${untrustedState.get(c, 'unknown')}`)
// }
// return map
// }, {})

// // Load new untrusted state
// yield Saga.put.resolve(
// ChatGen.createReplaceEntity({keyPath: ['inboxUntrustedState'], entities: I.Map(newUntrustedState)})
// )

// conversationIDKeys = newConvIDKeys
// if (!conversationIDKeys.length) {
// logger.info(`unboxConversations: all conversations filtered, nothing to do`)
// return
// }
// logger.info(
// `unboxConversations: after filter unboxing ${conversationIDKeys.length} convs, because: ${reason}`
// )

// // If we've been asked to unbox something and we don't have a selected thing, lets make it selected (on desktop)
// if (!isMobile) {
// const state: TypedState = yield Saga.select()
// const selected = Constants.getSelectedConversation(state)
// if (!selected) {
// yield Saga.put(
// ChatGen.createSelectConversation({conversationIDKey: conversationIDKeys[0], fromUser: false})
// )
// }
// }

// const loadInboxRpc = new EngineRpc.EngineRpcCall(
// unboxConversationsSagaMap,
// RPCChatTypes.localGetInboxNonblockLocalRpcChannelMap,
// 'unboxConversations',
// {
// identifyBehavior: RPCTypes.tlfKeysTLFIdentifyBehavior.chatGui,
// skipUnverified: forInboxSync,
// query: {
// ..._getInboxQuery,
// convIDs: conversationIDKeys.map(Constants.keyToConversationID),
// },
// }
// )

// try {
// yield Saga.call(loadInboxRpc.run, 30e3)
// } catch (error) {
// if (error instanceof RPCTimeoutError) {
// logger.warn('unboxConversations: timed out request for unboxConversations, bailing')
// yield Saga.put.resolve(
// ChatGen.createReplaceEntity({
// keyPath: ['inboxUntrustedState'],
// entities: I.Map(conversationIDKeys.map(c => [c, 'untrusted'])),
// })
// )
// } else {
// logger.warn('unboxConversations: error in loadInboxRpc')
// logger.debug('unboxConversations: error in loadInboxRpc', error)
// }
// }
// if (dismissSyncing) {
// yield Saga.put(ChatGen.createSetInboxSyncingState({inboxSyncingState: 'notSyncing'}))
// }
// }
=======
function* unboxConversations(action: ChatGen.UnboxConversationsPayload): SagaGenerator<any, any> {
  let {conversationIDKeys, reason, force, forInboxSync, dismissSyncing} = action.payload

  const state: TypedState = yield Saga.select()
  const untrustedState = state.chat.inboxUntrustedState

  logger.info(
    `unboxConversations: before filter unboxing ${conversationIDKeys.length} convs, force: ${(
      force || false
    ).toString()} because: ${reason}`
  )
  // Don't unbox pending conversations or implied reset ones
  conversationIDKeys = conversationIDKeys.filter(
    c => !Constants.isPendingConversationIDKey(c) && !Constants.isResetConversationIDKey(state, c)
  )

  let newConvIDKeys = []
  const newUntrustedState = conversationIDKeys.reduce((map, c) => {
    if (untrustedState.get(c) === 'unboxed') {
      // only unbox unboxed if we force
      if (force) {
        map[c] = 'reUnboxing'
        newConvIDKeys.push(c)
      } else {
        logger.info(`unboxConversations: filtering conv: ${c} state: ${untrustedState.get(c, 'unknown')}`)
      }
      // only unbox if we're not currently unboxing
    } else if (!['firstUnboxing', 'reUnboxing'].includes(untrustedState.get(c, 'untrusted'))) {
      // This means this is the first unboxing
      map[c] = 'firstUnboxing'
      newConvIDKeys.push(c)
    } else {
      logger.info(`unboxConversations: filtering conv: ${c} state: ${untrustedState.get(c, 'unknown')}`)
    }
    return map
  }, {})

  // Load new untrusted state
  yield Saga.put.resolve(
    ChatGen.createReplaceEntity({keyPath: ['inboxUntrustedState'], entities: I.Map(newUntrustedState)})
  )

  conversationIDKeys = newConvIDKeys
  if (!conversationIDKeys.length) {
    logger.info(`unboxConversations: all conversations filtered, nothing to do`)
    return
  }
  logger.info(
    `unboxConversations: after filter unboxing ${conversationIDKeys.length} convs, because: ${reason}`
  )

  // If we've been asked to unbox something and we don't have a selected thing, lets make it selected (on desktop)
  if (!isMobile) {
    const state: TypedState = yield Saga.select()
    const selected = Constants.getSelectedConversation(state)
    if (!selected) {
      yield Saga.put(
        ChatGen.createSelectConversation({conversationIDKey: conversationIDKeys[0], fromUser: false})
      )
    }
  }

  const loadInboxRpc = new EngineRpc.EngineRpcCall(
    unboxConversationsSagaMap,
    RPCChatTypes.localGetInboxNonblockLocalRpcChannelMap,
    'unboxConversations',
    {
      identifyBehavior: RPCTypes.tlfKeysTLFIdentifyBehavior.chatGui,
      skipUnverified: forInboxSync,
      query: {
        ..._getInboxQuery,
        convIDs: conversationIDKeys.map(Constants.keyToConversationID),
      },
    }
  )

  try {
    yield Saga.call(loadInboxRpc.run, 30e3)
  } catch (error) {
    if (error instanceof RPCTimeoutError) {
      logger.warn('unboxConversations: timed out request for unboxConversations, bailing')
      yield Saga.put.resolve(
        ChatGen.createReplaceEntity({
          keyPath: ['inboxUntrustedState'],
          entities: I.Map(conversationIDKeys.map(c => [c, 'untrusted'])),
        })
      )
    } else {
      logger.warn('unboxConversations: error in loadInboxRpc')
      logger.debug('unboxConversations: error in loadInboxRpc', error)
    }
  }
  if (dismissSyncing) {
    yield Saga.put(ChatGen.createSetInboxSyncingState({inboxSyncingState: 'notSyncing'}))
  }
}
>>>>>>> 07b43888

const parseNotifications = (
  notifications: RPCChatTypes.ConversationNotificationInfo
): ?Types.NotificationsState => {
  if (!notifications || !notifications.settings) {
    return null
  }
  const {settings} = notifications
  return {
    channelWide: notifications.channelWide,
    desktop: {
      atmention:
        settings[RPCTypes.commonDeviceType.desktop.toString()][
          RPCChatTypes.commonNotificationKind.atmention.toString()
        ],
      generic:
        settings[RPCTypes.commonDeviceType.desktop.toString()][
          RPCChatTypes.commonNotificationKind.generic.toString()
        ],
    },
    mobile: {
      atmention:
        settings[RPCTypes.commonDeviceType.mobile.toString()][
          RPCChatTypes.commonNotificationKind.atmention.toString()
        ],
      generic:
        settings[RPCTypes.commonDeviceType.mobile.toString()][
          RPCChatTypes.commonNotificationKind.generic.toString()
        ],
    },
  }
}

// Convert server to our data type
function _conversationLocalToInboxState(c: ?RPCChatTypes.InboxUIItem): ?Types.InboxState {
  if (
    !c ||
    c.visibility !== RPCTypes.commonTLFVisibility.private || // private chats only
    c.name.includes('#') // We don't support mixed reader/writers
  ) {
    return null
  }

  const conversationIDKey = c.convID

  let parts = I.List(c.participants || [])
  let fullNames = I.Map(c.fullNames || {})
  let teamname = null
  let channelname = null

  if (c.membersType === RPCChatTypes.commonConversationMembersType.team) {
    teamname = c.name
    channelname = c.channel
  }

  const notifications = c.notifications && parseNotifications(c.notifications)

  return Constants.makeInboxState({
    channelname,
    conversationIDKey,
    isEmpty: c.isEmpty,
    maxMsgID: c.maxMsgID,
    memberStatus: c.memberStatus,
    membersType: c.membersType,
    name: c.name,
    notifications,
    participants: parts,
    fullNames: fullNames,
    status: Constants.ConversationStatusByEnum[c.status],
    teamType: c.teamType,
    teamname,
    time: c.time,
    version: c.version,
    visibility: c.visibility,
  })
}

function filterSelectNext(action: ChatGen.SelectNextPayload, state: TypedState) {
  const rows = action.payload.rows
  const direction = action.payload.direction
  const selected = Constants.getSelectedConversation(state)

  const idx = rows.findIndex(r => r.conversationIDKey === selected)
  let nextIdx
  if (idx === -1) {
    nextIdx = 0
  } else {
    nextIdx = Math.min(rows.length - 1, Math.max(0, idx + direction))
  }
  const r = rows[nextIdx]
  if (r && r.conversationIDKey) {
    return Saga.put(
      ChatGen.createSelectConversation({conversationIDKey: r.conversationIDKey, fromUser: false})
    )
  }
}

function* _sendNotifications(action: ChatGen.AppendMessagesPayload): Saga.SagaGenerator<any, any> {
  const state: TypedState = yield Saga.select()
  const appFocused = Shared.focusedSelector(state)
  const selectedTab = Shared.routeSelector(state)
  const chatTabSelected = selectedTab === chatTab
  const convoIsSelected = action.payload.isSelected
  const svcDisplay = action.payload.svcShouldDisplayNotification

  logger.info(
    'Deciding whether to notify new message:',
    svcDisplay,
    convoIsSelected,
    appFocused,
    chatTabSelected
  )
  // Only send if you're not looking at it and service wants us to
  if (svcDisplay && (!convoIsSelected || !appFocused || !chatTabSelected)) {
    const message = action.payload.messages.reverse().find(m => m.type === 'Text' || m.type === 'System')
    // Is this message part of a muted conversation? If so don't notify.
    const convo = Constants.getInbox(state, action.payload.conversationIDKey)
    if (convo && convo.get('status') !== 'muted') {
      if (message && (message.type === 'Text' || message.type === 'System')) {
        logger.info('Sending Chat notification')
        const snippet = Constants.makeSnippet(Constants.serverMessageToMessageText(message))
        yield Saga.put(dispatch => {
          NotifyPopup(message.author, {body: snippet}, -1, message.author, () => {
            dispatch(
              ChatGen.createSelectConversation({
                conversationIDKey: action.payload.conversationIDKey,
                fromUser: false,
              })
            )
            dispatch(switchTo([chatTab]))
            showMainWindow()
          })
        })
      }
    }
  }
}

function _markThreadsStale(action: ChatGen.MarkThreadsStalePayload, state: TypedState) {
  // Load inbox items of any stale items so we get update on rekeyInfos, etc
  const {updates} = action.payload
  const convIDs = updates.map(u => Constants.conversationIDToKey(u.convID))

  const actions = []
  actions.push(
    Saga.put(
      ChatGen.createUnboxConversations({conversationIDKeys: convIDs, reason: 'thread stale', force: true})
    )
  )

  // Selected is stale?
  const selectedConversation = Constants.getSelectedConversation(state)
  if (selectedConversation) {
    actions.push(Saga.put(ChatGen.createClearMessages({conversationIDKey: selectedConversation})))
    actions.push(
      Saga.put(
        ChatGen.createLoadMoreMessages({conversationIDKey: selectedConversation, onlyIfUnloaded: false})
      )
    )
  }

  return Saga.sequentially(actions)
}

function _makeInboxStateRecords(
  author: string,
  items: Array<RPCChatTypes.UnverifiedInboxUIItem>,
  oldInbox: I.Map<Types.ConversationIDKey, Types.InboxState>
): Array<Types.InboxState> {
  return (items || [])
    .map(c => {
      // We already know about this version? Skip it
      if (oldInbox.getIn([c.convID, 'version']) === c.version) {
        return null
      }
      const parts = c.localMetadata
        ? I.List(c.localMetadata.writerNames || [])
        : I.List(parseFolderNameToUsers(author, c.name).map(ul => ul.username))
      return Constants.makeInboxState({
        channelname:
          c.membersType === RPCChatTypes.commonConversationMembersType.team && c.localMetadata
            ? c.localMetadata.channelName
            : undefined,
        conversationIDKey: c.convID,
        fullNames: I.Map(),
        info: null,
        maxMsgID: c.maxMsgID,
        memberStatus: c.memberStatus,
        membersType: c.membersType,
        participants: parts,
        status: Constants.ConversationStatusByEnum[c.status || 0],
        teamType: c.teamType,
        teamname: c.membersType === RPCChatTypes.commonConversationMembersType.team ? c.name : undefined,
        time: c.time,
        version: c.version,
      })
    })
    .filter(Boolean)
}

function* _inboxSynced(action: ChatGen.InboxSyncedPayload): Saga.SagaGenerator<any, any> {
  const state: TypedState = yield Saga.select()
  const author = Selectors.usernameSelector(state)
  if (!author) {
    logger.info('_inboxSynced with no logged in user')
    return
  }

  const {convs} = action.payload
  const items = _makeInboxStateRecords(author, convs, I.Map())
  const latestMaxMsgID = convs.reduce((acc, c) => {
    acc[c.convID] = c.maxMsgID
    return acc
  }, {})

  yield Saga.put(
    ChatGen.createReplaceEntity({
      keyPath: ['inbox'],
      entities: I.Map(
        items.reduce((map, c) => {
          map[c.conversationIDKey] = c
          return map
        }, {})
      ),
    })
  )
  const convIDs = items.map(item => item.conversationIDKey)
  yield Saga.put(
    ChatGen.createUnboxConversations({
      conversationIDKeys: convIDs,
      reason: 'inbox syncing',
      force: true,
      forInboxSync: true,
      dismissSyncing: true,
    })
  )

  const selectedConversation = Constants.getSelectedConversation(state)
  if (!selectedConversation || convIDs.indexOf(selectedConversation) < 0) {
    return
  }

  const conversation = Constants.getSelectedConversationStates(state)
  if (conversation) {
    const inbox = Constants.getInbox(state, selectedConversation)
    const lastMessageIDWeAreShowing = Constants.lastMessageID(state, selectedConversation)

    // Check the data we are given first, then our state
    const knownMaxMessageID: ?number = latestMaxMsgID[selectedConversation] || (inbox ? inbox.maxMsgID : null)

    let numberOverride
    if (lastMessageIDWeAreShowing && knownMaxMessageID) {
      const lastRpcMessageIdWeAreShowing = Constants.messageIDToRpcMessageID(lastMessageIDWeAreShowing)

      // Check to see if we could possibly be asking for too many messages
      numberOverride = knownMaxMessageID - lastRpcMessageIdWeAreShowing
      if (numberOverride > tooManyMessagesToJustAppendOnStale) {
        logger.info('Doing a full load due to too many old messages', numberOverride)
        yield Saga.sequentially([
          Saga.put(ChatGen.createClearMessages({conversationIDKey: selectedConversation})),
          Saga.put(
            ChatGen.createLoadMoreMessages({conversationIDKey: selectedConversation, onlyIfUnloaded: false})
          ),
        ])
        return
      }
    }
    // It is VERY important to pass the exact number of things to request here. The pagination system will
    // return whatever number we ask for on newest messages due to its architecture so if we want only N
    // newer items we have to explictly ask for N or it will give us messages older than onlyNewerThan
    yield Saga.put(
      ChatGen.createLoadMoreMessages({
        conversationIDKey: selectedConversation,
        onlyIfUnloaded: false,
        fromUser: false,
        wantNewer: true,
        numberOverride,
      })
    )
  }
}
function* _badgeAppForChat(action: ChatGen.BadgeAppForChatPayload): Saga.SagaGenerator<any, any> {
  const {conversations} = action.payload
  let totals: {[key: string]: number} = {}
  let badges: {[key: string]: number} = {}

  conversations.map(c => Constants.ConversationBadgeStateRecord(c)).forEach(conv => {
    const total = conv.get('unreadMessages')
    if (total) {
      const badged = conv.get('badgeCounts')[
        `${isMobile ? RPCTypes.commonDeviceType.mobile : RPCTypes.commonDeviceType.desktop}`
      ]
      const convID = conv.get('convID')
      if (convID) {
        const conversationIDKey = Constants.conversationIDToKey(convID)
        totals[conversationIDKey] = total
        if (badged) {
          badges[conversationIDKey] = badged
        }
      }
    }
  })

  badges = I.Map(badges)
  totals = I.Map(totals)

  const state: TypedState = yield Saga.select()

  const oldBadge = state.chat.inboxUnreadCountBadge
  const oldTotal = state.chat.inboxUnreadCountTotal
  if (!I.is(oldBadge, badges)) {
    yield Saga.put(
      ChatGen.createReplaceEntity({keyPath: [], entities: I.Map({inboxUnreadCountBadge: badges})})
    )
  }
  if (!I.is(oldTotal, totals)) {
    yield Saga.put(
      ChatGen.createReplaceEntity({keyPath: [], entities: I.Map({inboxUnreadCountTotal: totals})})
    )
  }
}

function _updateSnippet({payload: {snippet, conversationIDKey}}: ChatGen.UpdateSnippetPayload) {
  return Saga.put(
    ChatGen.createReplaceEntity({keyPath: ['inboxSnippet'], entities: I.Map({[conversationIDKey]: snippet})})
  )
}

function* _incomingMessage(action: ChatGen.IncomingMessagePayload): Saga.SagaGenerator<any, any> {
  switch (action.payload.activity.activityType) {
    case RPCChatTypes.notifyChatChatActivityType.setStatus:
      const setStatus: ?RPCChatTypes.SetStatusInfo = action.payload.activity.setStatus
      if (setStatus && setStatus.conv) {
        yield Saga.spawn(_processConversation, setStatus.conv)
      }
      break
    case RPCChatTypes.notifyChatChatActivityType.readMessage:
      if (action.payload.activity.readMessage) {
        const inboxUIItem: ?RPCChatTypes.InboxUIItem = action.payload.activity.readMessage.conv
        if (inboxUIItem) {
          yield Saga.spawn(_processConversation, inboxUIItem)
        }
      }
      break
    case RPCChatTypes.notifyChatChatActivityType.incomingMessage:
      const incomingMessage: ?RPCChatTypes.IncomingMessage = action.payload.activity.incomingMessage
      if (incomingMessage) {
        // If it's a public chat, the GUI (currently) wants no part of it. We
        // especially don't want to surface the conversation as if it were a
        // private one, which is what we were doing before this change.
        if (
          incomingMessage.conv &&
          incomingMessage.conv.visibility !== RPCTypes.commonTLFVisibility.private
        ) {
          return
        }

        const conversationIDKey = Constants.conversationIDToKey(incomingMessage.convID)
        if (incomingMessage.conv) {
          yield Saga.spawn(_processConversation, incomingMessage.conv)
        } else {
          // Sometimes (just for deletes?) we get an incomingMessage without
          // a conv object -- in that case, ask the service to give us an
          // updated one so that the snippet etc gets updated.
          yield Saga.put(
            ChatGen.createUnboxConversations({
              conversationIDKeys: [conversationIDKey],
              reason: 'no conv from incoming message',
              force: true,
            })
          )
        }
      }
      break
    case RPCChatTypes.notifyChatChatActivityType.teamtype:
      // Just reload everything if we get one of these
      yield Saga.put(ChatGen.createInboxStale({reason: 'team type changed'}))
      break
    case RPCChatTypes.notifyChatChatActivityType.newConversation:
      const newConv: ?RPCChatTypes.NewConversationInfo = action.payload.activity.newConversation
      if (newConv && newConv.conv) {
        yield Saga.spawn(_processConversation, newConv.conv)
        break
      }
      // Just reload everything if we get this with no InboxUIItem
      logger.info('newConversation with no InboxUIItem')
      yield Saga.put(ChatGen.createInboxStale({reason: 'no inbox item for new conv message'}))
      break
    case RPCChatTypes.notifyChatChatActivityType.setAppNotificationSettings:
      if (action.payload.activity && action.payload.activity.setAppNotificationSettings) {
        const {convID, settings} = action.payload.activity.setAppNotificationSettings
        if (convID && settings) {
          const conversationIDKey = Constants.conversationIDToKey(convID)
          const notifications = parseNotifications(settings)
          if (notifications) {
            yield Saga.put(ChatGen.createUpdatedNotifications({conversationIDKey, notifications}))
          }
        }
      }
      break
    case RPCChatTypes.notifyChatChatActivityType.membersUpdate:
      const info = action.payload.activity && action.payload.activity.membersUpdate
      const convID = info && info.convID
      if (convID) {
        const conversationIDKey = Constants.conversationIDToKey(convID)

        yield Saga.put(
          ChatGen.createUnboxConversations({
            conversationIDKeys: [conversationIDKey],
            reason: 'Membership updated',
            force: true,
          })
        )
      }
      break
  }
}

function _joinConversation(action: ChatGen.JoinConversationPayload) {
  const convID = Constants.keyToConversationID(action.payload.conversationIDKey)
  return Saga.call(RPCChatTypes.localJoinConversationByIDLocalRpcPromise, {convID})
}

function _previewChannel(action: ChatGen.PreviewChannelPayload) {
  const convID = Constants.keyToConversationID(action.payload.conversationIDKey)
  return Saga.call(RPCChatTypes.localPreviewConversationByIDLocalRpcPromise, {convID})
}

function _resetChatWithoutThem(action: ChatGen.ResetChatWithoutThemPayload, state: TypedState) {
  const participants = state.chat.getIn(['inbox', action.payload.conversationIDKey, 'participants'], I.List())
  const withoutReset = participants.filter(u => u !== action.payload.username).toArray()
  if (withoutReset.length) {
    return Saga.put(
      ChatGen.createStartConversation({
        users: withoutReset,
      })
    )
  }
}

const _resetLetThemIn = (action: ChatGen.ResetLetThemInPayload) =>
  Saga.call(RPCChatTypes.localAddTeamMemberAfterResetRpcPromise, {
    convID: Constants.keyToConversationID(action.payload.conversationIDKey),
    username: action.payload.username,
  })

function* registerSagas(): SagaGenerator<any, any> {
  yield Saga.safeTakeEveryPure(ChatGen.updateSnippet, _updateSnippet)
  yield Saga.safeTakeEveryPure(ChatGen.getInboxAndUnbox, onGetInboxAndUnbox)
  yield Saga.safeTakeEveryPure(ChatGen.selectNext, filterSelectNext)
  yield Saga.safeTakeLatest(ChatGen.inboxStale, onInboxStale)
  yield Saga.safeTakeLatest(ChatGen.loadInbox, onInboxLoad)
  // yield Saga.safeTakeLatest(ChatGen.unboxMore, _unboxMore)
  // yield Saga.safeTakeSerially(ChatGen.unboxConversations, unboxConversations)
  yield Saga.safeTakeEvery(ChatGen.appendMessages, _sendNotifications)
  yield Saga.safeTakeEveryPure(ChatGen.markThreadsStale, _markThreadsStale)
  yield Saga.safeTakeEvery(ChatGen.inboxSynced, _inboxSynced)
  yield Saga.safeTakeLatest(ChatGen.badgeAppForChat, _badgeAppForChat)
  yield Saga.safeTakeEvery(ChatGen.incomingMessage, _incomingMessage)
  yield Saga.safeTakeEveryPure(ChatGen.joinConversation, _joinConversation)
  yield Saga.safeTakeEveryPure(ChatGen.previewChannel, _previewChannel)
  yield Saga.safeTakeEveryPure(ChatGen.resetChatWithoutThem, _resetChatWithoutThem)
  yield Saga.safeTakeEveryPure(ChatGen.resetLetThemIn, _resetLetThemIn)
}

export {registerSagas}<|MERGE_RESOLUTION|>--- conflicted
+++ resolved
@@ -71,7 +71,11 @@
   }
   logger.info('onInboxStale: running because of: ' + action.payload.reason)
   try {
-    yield Saga.put(ChatGen.createSetInboxGlobalUntrustedState({inboxGlobalUntrustedState: 'loading'}))
+    yield Saga.put(
+      ChatGen.createSetInboxGlobalUntrustedState({
+        inboxGlobalUntrustedState: 'loading',
+      })
+    )
 
     const loadInboxChanMap = RPCChatTypes.localGetInboxNonblockLocalRpcChannelMap(
       ['chat.1.chatUi.chatInboxUnverified', 'finished'],
@@ -86,7 +90,11 @@
     const incoming = yield loadInboxChanMap.race()
 
     if (incoming.finished) {
-      yield Saga.put(ChatGen.createSetInboxGlobalUntrustedState({inboxGlobalUntrustedState: 'loaded'}))
+      yield Saga.put(
+        ChatGen.createSetInboxGlobalUntrustedState({
+          inboxGlobalUntrustedState: 'loaded',
+        })
+      )
       if (incoming.finished.error) {
         throw new Error(`Can't load inbox ${incoming.finished.error}`)
       }
@@ -121,8 +129,17 @@
       .toSet()
       .subtract((inbox.items || []).map(c => c.convID))
     const conversations = _makeInboxStateRecords(author, inbox.items || [], oldInbox)
-    yield Saga.put(ChatGen.createReplaceEntity({keyPath: ['inboxSnippet'], entities: I.Map(snippets)}))
-    yield Saga.put(ChatGen.createSetInboxGlobalUntrustedState({inboxGlobalUntrustedState: 'loaded'}))
+    yield Saga.put(
+      ChatGen.createReplaceEntity({
+        keyPath: ['inboxSnippet'],
+        entities: I.Map(snippets),
+      })
+    )
+    yield Saga.put(
+      ChatGen.createSetInboxGlobalUntrustedState({
+        inboxGlobalUntrustedState: 'loaded',
+      })
+    )
     yield Saga.put(
       ChatGen.createReplaceEntity({
         keyPath: ['inboxUntrustedState'],
@@ -160,19 +177,50 @@
     const inboxIsEmpty = I.Map(conversations.map(c => [c.conversationIDKey, c.isEmpty]))
 
     yield Saga.sequentially([
-      Saga.put(ChatGen.createReplaceEntity({keyPath: ['inboxVersion'], entities: idToVersion})),
       Saga.put(
-        ChatGen.createReplaceEntity({keyPath: ['inboxSmallTimestamps'], entities: inboxSmallTimestamps})
+        ChatGen.createReplaceEntity({
+          keyPath: ['inboxVersion'],
+          entities: idToVersion,
+        })
       ),
-      Saga.put(ChatGen.createMergeEntity({keyPath: ['inboxBigChannels'], entities: inboxBigChannels})), // keep old names if we have them
       Saga.put(
-        ChatGen.createReplaceEntity({keyPath: ['inboxBigChannelsToTeam'], entities: inboxBigChannelsToTeam})
+        ChatGen.createReplaceEntity({
+          keyPath: ['inboxSmallTimestamps'],
+          entities: inboxSmallTimestamps,
+        })
       ),
-      Saga.put(ChatGen.createReplaceEntity({keyPath: ['inboxIsEmpty'], entities: inboxIsEmpty})),
+      Saga.put(
+        ChatGen.createMergeEntity({
+          keyPath: ['inboxBigChannels'],
+          entities: inboxBigChannels,
+        })
+      ), // keep old names if we have them
+      Saga.put(
+        ChatGen.createReplaceEntity({
+          keyPath: ['inboxBigChannelsToTeam'],
+          entities: inboxBigChannelsToTeam,
+        })
+      ),
+      Saga.put(
+        ChatGen.createReplaceEntity({
+          keyPath: ['inboxIsEmpty'],
+          entities: inboxIsEmpty,
+        })
+      ),
       Saga.put(ChatGen.createReplaceEntity({keyPath: ['inbox'], entities: inboxMap})),
       Saga.put(ChatGen.createDeleteEntity({keyPath: ['inboxVersion'], ids: toDelete})),
-      Saga.put(ChatGen.createDeleteEntity({keyPath: ['inboxSmallTimestamps'], ids: toDelete})),
-      Saga.put(ChatGen.createDeleteEntity({keyPath: ['inboxBigChannelsToTeam'], ids: toDelete})),
+      Saga.put(
+        ChatGen.createDeleteEntity({
+          keyPath: ['inboxSmallTimestamps'],
+          ids: toDelete,
+        })
+      ),
+      Saga.put(
+        ChatGen.createDeleteEntity({
+          keyPath: ['inboxBigChannelsToTeam'],
+          ids: toDelete,
+        })
+      ),
       Saga.put(ChatGen.createDeleteEntity({keyPath: ['inboxIsEmpty'], ids: toDelete})),
       Saga.put(ChatGen.createDeleteEntity({keyPath: ['inbox'], ids: toDelete})),
       Saga.put(ChatGen.createInboxStoreLoaded()),
@@ -194,13 +242,22 @@
     )
   } finally {
     if (yield Saga.cancelled()) {
-      yield Saga.put(ChatGen.createSetInboxGlobalUntrustedState({inboxGlobalUntrustedState: 'unloaded'}))
+      yield Saga.put(
+        ChatGen.createSetInboxGlobalUntrustedState({
+          inboxGlobalUntrustedState: 'unloaded',
+        })
+      )
     }
   }
 }
 
 function onGetInboxAndUnbox({payload: {conversationIDKeys}}: ChatGen.GetInboxAndUnboxPayload) {
-  return Saga.put(ChatGen.createUnboxConversations({conversationIDKeys, reason: 'getInboxAndUnbox'}))
+  return Saga.put(
+    ChatGen.createUnboxConversations({
+      conversationIDKeys,
+      reason: 'getInboxAndUnbox',
+    })
+  )
 }
 
 function supersededConversationIDToKey(id): string {
@@ -248,20 +305,26 @@
     const supersedes = _toSupersedeInfo(conversationIDKey, c.supersedes || [])
     if (supersedes) {
       yield Saga.put(
-        ChatGen.createUpdateSupersedesState({supersedesState: I.Map({[conversationIDKey]: supersedes})})
+        ChatGen.createUpdateSupersedesState({
+          supersedesState: I.Map({[conversationIDKey]: supersedes}),
+        })
       )
     }
 
     const supersededBy = _toSupersedeInfo(conversationIDKey, c.supersededBy || [])
     if (supersededBy) {
       yield Saga.put(
-        ChatGen.createUpdateSupersededByState({supersededByState: I.Map({[conversationIDKey]: supersededBy})})
+        ChatGen.createUpdateSupersededByState({
+          supersededByState: I.Map({[conversationIDKey]: supersededBy}),
+        })
       )
     }
 
     if (c.finalizeInfo) {
       yield Saga.put(
-        ChatGen.createUpdateFinalizedState({finalizedState: I.Map({[conversationIDKey]: c.finalizeInfo})})
+        ChatGen.createUpdateFinalizedState({
+          finalizedState: I.Map({[conversationIDKey]: c.finalizeInfo}),
+        })
       )
     }
   }
@@ -298,6 +361,7 @@
             entities: I.Map({[conversationIDKey]: inboxState.teamname}),
           })
         ),
+
         Saga.put(
           ChatGen.createDeleteEntity({
             keyPath: ['inboxSmallTimestamps'],
@@ -314,7 +378,10 @@
           })
         ),
         Saga.put(
-          ChatGen.createDeleteEntity({keyPath: ['inboxBigChannels'], ids: I.List([conversationIDKey])})
+          ChatGen.createDeleteEntity({
+            keyPath: ['inboxBigChannels'],
+            ids: I.List([conversationIDKey]),
+          })
         ),
         Saga.put(
           ChatGen.createDeleteEntity({
@@ -346,7 +413,10 @@
         })
       )
       yield Saga.put(
-        ChatGen.createDeleteEntity({keyPath: ['inbox'], ids: I.List([inboxState.conversationIDKey])})
+        ChatGen.createDeleteEntity({
+          keyPath: ['inbox'],
+          ids: I.List([inboxState.conversationIDKey]),
+        })
       )
     } else {
       yield Saga.put(
@@ -359,7 +429,11 @@
 
     if (!isBigTeam) {
       // inbox loaded so rekeyInfo is now clear
-      yield Saga.put(ChatGen.createClearRekey({conversationIDKey: inboxState.conversationIDKey}))
+      yield Saga.put(
+        ChatGen.createClearRekey({
+          conversationIDKey: inboxState.conversationIDKey,
+        })
+      )
     }
   }
 }
@@ -465,7 +539,6 @@
 // }
 
 // Loads the trusted inbox segments
-<<<<<<< HEAD
 // function* unboxConversations(action: ChatGen.UnboxConversationsPayload): SagaGenerator<any, any> {
 // let {conversationIDKeys, reason, force, forInboxSync, dismissSyncing} = action.payload
 
@@ -559,104 +632,6 @@
 // yield Saga.put(ChatGen.createSetInboxSyncingState({inboxSyncingState: 'notSyncing'}))
 // }
 // }
-=======
-function* unboxConversations(action: ChatGen.UnboxConversationsPayload): SagaGenerator<any, any> {
-  let {conversationIDKeys, reason, force, forInboxSync, dismissSyncing} = action.payload
-
-  const state: TypedState = yield Saga.select()
-  const untrustedState = state.chat.inboxUntrustedState
-
-  logger.info(
-    `unboxConversations: before filter unboxing ${conversationIDKeys.length} convs, force: ${(
-      force || false
-    ).toString()} because: ${reason}`
-  )
-  // Don't unbox pending conversations or implied reset ones
-  conversationIDKeys = conversationIDKeys.filter(
-    c => !Constants.isPendingConversationIDKey(c) && !Constants.isResetConversationIDKey(state, c)
-  )
-
-  let newConvIDKeys = []
-  const newUntrustedState = conversationIDKeys.reduce((map, c) => {
-    if (untrustedState.get(c) === 'unboxed') {
-      // only unbox unboxed if we force
-      if (force) {
-        map[c] = 'reUnboxing'
-        newConvIDKeys.push(c)
-      } else {
-        logger.info(`unboxConversations: filtering conv: ${c} state: ${untrustedState.get(c, 'unknown')}`)
-      }
-      // only unbox if we're not currently unboxing
-    } else if (!['firstUnboxing', 'reUnboxing'].includes(untrustedState.get(c, 'untrusted'))) {
-      // This means this is the first unboxing
-      map[c] = 'firstUnboxing'
-      newConvIDKeys.push(c)
-    } else {
-      logger.info(`unboxConversations: filtering conv: ${c} state: ${untrustedState.get(c, 'unknown')}`)
-    }
-    return map
-  }, {})
-
-  // Load new untrusted state
-  yield Saga.put.resolve(
-    ChatGen.createReplaceEntity({keyPath: ['inboxUntrustedState'], entities: I.Map(newUntrustedState)})
-  )
-
-  conversationIDKeys = newConvIDKeys
-  if (!conversationIDKeys.length) {
-    logger.info(`unboxConversations: all conversations filtered, nothing to do`)
-    return
-  }
-  logger.info(
-    `unboxConversations: after filter unboxing ${conversationIDKeys.length} convs, because: ${reason}`
-  )
-
-  // If we've been asked to unbox something and we don't have a selected thing, lets make it selected (on desktop)
-  if (!isMobile) {
-    const state: TypedState = yield Saga.select()
-    const selected = Constants.getSelectedConversation(state)
-    if (!selected) {
-      yield Saga.put(
-        ChatGen.createSelectConversation({conversationIDKey: conversationIDKeys[0], fromUser: false})
-      )
-    }
-  }
-
-  const loadInboxRpc = new EngineRpc.EngineRpcCall(
-    unboxConversationsSagaMap,
-    RPCChatTypes.localGetInboxNonblockLocalRpcChannelMap,
-    'unboxConversations',
-    {
-      identifyBehavior: RPCTypes.tlfKeysTLFIdentifyBehavior.chatGui,
-      skipUnverified: forInboxSync,
-      query: {
-        ..._getInboxQuery,
-        convIDs: conversationIDKeys.map(Constants.keyToConversationID),
-      },
-    }
-  )
-
-  try {
-    yield Saga.call(loadInboxRpc.run, 30e3)
-  } catch (error) {
-    if (error instanceof RPCTimeoutError) {
-      logger.warn('unboxConversations: timed out request for unboxConversations, bailing')
-      yield Saga.put.resolve(
-        ChatGen.createReplaceEntity({
-          keyPath: ['inboxUntrustedState'],
-          entities: I.Map(conversationIDKeys.map(c => [c, 'untrusted'])),
-        })
-      )
-    } else {
-      logger.warn('unboxConversations: error in loadInboxRpc')
-      logger.debug('unboxConversations: error in loadInboxRpc', error)
-    }
-  }
-  if (dismissSyncing) {
-    yield Saga.put(ChatGen.createSetInboxSyncingState({inboxSyncingState: 'notSyncing'}))
-  }
-}
->>>>>>> 07b43888
 
 const parseNotifications = (
   notifications: RPCChatTypes.ConversationNotificationInfo
@@ -749,7 +724,10 @@
   const r = rows[nextIdx]
   if (r && r.conversationIDKey) {
     return Saga.put(
-      ChatGen.createSelectConversation({conversationIDKey: r.conversationIDKey, fromUser: false})
+      ChatGen.createSelectConversation({
+        conversationIDKey: r.conversationIDKey,
+        fromUser: false,
+      })
     )
   }
 }
@@ -803,7 +781,11 @@
   const actions = []
   actions.push(
     Saga.put(
-      ChatGen.createUnboxConversations({conversationIDKeys: convIDs, reason: 'thread stale', force: true})
+      ChatGen.createUnboxConversations({
+        conversationIDKeys: convIDs,
+        reason: 'thread stale',
+        force: true,
+      })
     )
   )
 
@@ -813,7 +795,10 @@
     actions.push(Saga.put(ChatGen.createClearMessages({conversationIDKey: selectedConversation})))
     actions.push(
       Saga.put(
-        ChatGen.createLoadMoreMessages({conversationIDKey: selectedConversation, onlyIfUnloaded: false})
+        ChatGen.createLoadMoreMessages({
+          conversationIDKey: selectedConversation,
+          onlyIfUnloaded: false,
+        })
       )
     )
   }
@@ -916,9 +901,16 @@
       if (numberOverride > tooManyMessagesToJustAppendOnStale) {
         logger.info('Doing a full load due to too many old messages', numberOverride)
         yield Saga.sequentially([
-          Saga.put(ChatGen.createClearMessages({conversationIDKey: selectedConversation})),
           Saga.put(
-            ChatGen.createLoadMoreMessages({conversationIDKey: selectedConversation, onlyIfUnloaded: false})
+            ChatGen.createClearMessages({
+              conversationIDKey: selectedConversation,
+            })
+          ),
+          Saga.put(
+            ChatGen.createLoadMoreMessages({
+              conversationIDKey: selectedConversation,
+              onlyIfUnloaded: false,
+            })
           ),
         ])
         return
@@ -969,19 +961,28 @@
   const oldTotal = state.chat.inboxUnreadCountTotal
   if (!I.is(oldBadge, badges)) {
     yield Saga.put(
-      ChatGen.createReplaceEntity({keyPath: [], entities: I.Map({inboxUnreadCountBadge: badges})})
+      ChatGen.createReplaceEntity({
+        keyPath: [],
+        entities: I.Map({inboxUnreadCountBadge: badges}),
+      })
     )
   }
   if (!I.is(oldTotal, totals)) {
     yield Saga.put(
-      ChatGen.createReplaceEntity({keyPath: [], entities: I.Map({inboxUnreadCountTotal: totals})})
+      ChatGen.createReplaceEntity({
+        keyPath: [],
+        entities: I.Map({inboxUnreadCountTotal: totals}),
+      })
     )
   }
 }
 
 function _updateSnippet({payload: {snippet, conversationIDKey}}: ChatGen.UpdateSnippetPayload) {
   return Saga.put(
-    ChatGen.createReplaceEntity({keyPath: ['inboxSnippet'], entities: I.Map({[conversationIDKey]: snippet})})
+    ChatGen.createReplaceEntity({
+      keyPath: ['inboxSnippet'],
+      entities: I.Map({[conversationIDKey]: snippet}),
+    })
   )
 }
 
@@ -1043,7 +1044,11 @@
       }
       // Just reload everything if we get this with no InboxUIItem
       logger.info('newConversation with no InboxUIItem')
-      yield Saga.put(ChatGen.createInboxStale({reason: 'no inbox item for new conv message'}))
+      yield Saga.put(
+        ChatGen.createInboxStale({
+          reason: 'no inbox item for new conv message',
+        })
+      )
       break
     case RPCChatTypes.notifyChatChatActivityType.setAppNotificationSettings:
       if (action.payload.activity && action.payload.activity.setAppNotificationSettings) {
@@ -1052,7 +1057,12 @@
           const conversationIDKey = Constants.conversationIDToKey(convID)
           const notifications = parseNotifications(settings)
           if (notifications) {
-            yield Saga.put(ChatGen.createUpdatedNotifications({conversationIDKey, notifications}))
+            yield Saga.put(
+              ChatGen.createUpdatedNotifications({
+                conversationIDKey,
+                notifications,
+              })
+            )
           }
         }
       }
@@ -1077,12 +1087,16 @@
 
 function _joinConversation(action: ChatGen.JoinConversationPayload) {
   const convID = Constants.keyToConversationID(action.payload.conversationIDKey)
-  return Saga.call(RPCChatTypes.localJoinConversationByIDLocalRpcPromise, {convID})
+  return Saga.call(RPCChatTypes.localJoinConversationByIDLocalRpcPromise, {
+    convID,
+  })
 }
 
 function _previewChannel(action: ChatGen.PreviewChannelPayload) {
   const convID = Constants.keyToConversationID(action.payload.conversationIDKey)
-  return Saga.call(RPCChatTypes.localPreviewConversationByIDLocalRpcPromise, {convID})
+  return Saga.call(RPCChatTypes.localPreviewConversationByIDLocalRpcPromise, {
+    convID,
+  })
 }
 
 function _resetChatWithoutThem(action: ChatGen.ResetChatWithoutThemPayload, state: TypedState) {
