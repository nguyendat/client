--- conflicted
+++ resolved
@@ -282,14 +282,9 @@
           })
         }
       }
-<<<<<<< HEAD
-      yield Saga.put(
-        Chat2Gen.createSelectConversation({conversationIDKey: ChatTypes.stringToConversationIDKey('')})
-      )
-=======
-      yield Saga.put(ChatGen.createExitSearch({skipSelectPreviousConversation: true}))
-      yield Saga.put(ChatGen.createOpenTeamConversation({teamname, channelname: 'general'}))
->>>>>>> 891623a6
+      // TODO
+      // yield Saga.put(ChatGen.createExitSearch({skipSelectPreviousConversation: true}))
+      // yield Saga.put(ChatGen.createOpenTeamConversation({teamname, channelname: 'general'}))
     } catch (error) {
       yield Saga.put(TeamsGen.createSetTeamCreationError({error: error.desc}))
     } finally {
