--- conflicted
+++ resolved
@@ -1,11 +1,7 @@
 {
   "prelude": [
     "import * as Types from '../constants/types/wallets'",
-<<<<<<< HEAD
     "import HiddenString from '../util/hidden-string'",
-=======
-    "import HiddenString from '../util/hidden-string'"
->>>>>>> 9a16b7fd
   ],
   "actions": {
     "accountsReceived": {
@@ -15,7 +11,7 @@
     "assetsReceived": {
       "_description": "Update our store of assets data",
       "accountID": "Types.AccountID",
-      "assets": "Array<Types.Assets>"
+      "assets": "Array<Types.Assets>",
     },
     "exportSecretKey": {
       "_description": "Export a Stellar account's secret key",
@@ -30,20 +26,13 @@
     },
     "loadPayments": {
       "_description": "Refresh our list of payments for a given account",
-      "accountID": "Types.AccountID"
+      "accountID": "Types.AccountID",
     },
-<<<<<<< HEAD
-=======
-    "loadAccounts": {
-      "_description": "Refresh our list of accounts"
-    },
->>>>>>> 9a16b7fd
     "paymentsReceived": {
       "_description": "Update our store of payments data",
       "accountID": "Types.AccountID",
-      "payments": "Array<Types.Payment>"
+      "payments": "Array<Types.Payment>",
     },
-<<<<<<< HEAD
     "secretKeyReceived": {
       "_description": "Update our store with an exported secret key",
       "accountID": "Types.AccountID",
@@ -52,14 +41,13 @@
     "secretKeySeen": {
       "_description": "Clear exported secret keys from our store once they've been seen",
       "accountID": "Types.AccountID",
-=======
+    },
     "accountsReceived": {
       "_description": "Update our store of account data",
-      "accounts": "Array<Types.Account>"
+      "accounts": "Array<Types.Account>",
     },
     "loadAccounts": {
-      "_description": "Refresh our list of accounts"
->>>>>>> 9a16b7fd
+      "_description": "Refresh our list of accounts",
     },
     "selectAccount": {
       "_description": "Select an account. Optionally navigate to the account page.",
