/* @flow */

import HiddenString from '../util/hidden-string'

import type {TypedAction} from '../constants/types/flux'
import type {DeviceID, Device as ServiceDevice} from '../constants/types/flow-types'
import type {DeviceType} from '../constants/types/more'

export type Device = {
  type: DeviceType,
  name: string,
  deviceID: DeviceID
}

export const loadDevices = 'unlockFolders:loadDevices'
export type LoadDevices = TypedAction<'unlockFolders:loadDevices', {devices: Array<ServiceDevice>}, {error: any}>

// transistions to the next paper key phase
export const toPaperKeyInput = 'unlockFolders:toPaperKeyInput'
export type ToPaperKeyInput = TypedAction<'unlockFolders:toPaperKeyInput', {}, {}>

export const checkPaperKey = 'unlockFolders:checkPaperKey'
export type CheckPaperKey = TypedAction<'unlockFolders:checkPaperKey', {success: true}, {error: HiddenString}>

export const finish = 'unlockFolders:finish'
export type Finish = TypedAction<'unlockFolders:finish', {}, {}>

<<<<<<< HEAD
export type UnlockFolderActions = LoadDevices | ToPaperKeyInput | CheckPaperKey | Finish
=======
export const close = 'unlockFolders:close'
export type Close = TypedAction<'unlockFolders:close', {}, {}>

export type UnlockFolderActions = LoadDevices | ToPaperKeyInput | StorePaperKey | CheckPaperKey | Finish | Close
>>>>>>> 8eb4b9a1
<|MERGE_RESOLUTION|>--- conflicted
+++ resolved
@@ -25,11 +25,7 @@
 export const finish = 'unlockFolders:finish'
 export type Finish = TypedAction<'unlockFolders:finish', {}, {}>
 
-<<<<<<< HEAD
-export type UnlockFolderActions = LoadDevices | ToPaperKeyInput | CheckPaperKey | Finish
-=======
 export const close = 'unlockFolders:close'
 export type Close = TypedAction<'unlockFolders:close', {}, {}>
 
-export type UnlockFolderActions = LoadDevices | ToPaperKeyInput | StorePaperKey | CheckPaperKey | Finish | Close
->>>>>>> 8eb4b9a1
+export type UnlockFolderActions = LoadDevices | ToPaperKeyInput | CheckPaperKey | Finish | Close