--- conflicted
+++ resolved
@@ -6,22 +6,7 @@
 import {globalStyles, globalColors, globalMargins} from '../../styles'
 import {isMobile} from '../../constants/platform'
 
-<<<<<<< HEAD
-=======
-const connectedUsernamesProps = {
-  clickable: true,
-  inline: true,
-  colorFollowing: true,
-  type: 'BodySemibold',
-  underline: true,
-  joinerStyle: {
-    fontWeight: 'normal',
-  },
-}
-
->>>>>>> bdce955b
 export type NewFollow = Types.FollowedNotification
-
 export type Props = Types._FollowedNotificationItem & {onClickUser: (username: string) => void}
 
 export default (props: any) => {
@@ -76,7 +61,6 @@
       }
       when={props.notificationTime}
     >
-<<<<<<< HEAD
       <Text type="Body" style={{marginTop: 2, marginBottom: globalMargins.xtiny}}>
         <Users usernames={usernames}>
           {({index, text, last}) => [
@@ -85,17 +69,6 @@
             (index === usernames.length - 2 && !props.numAdditional && ' and ') || null,
           ]}
         </Users>
-=======
-      <Text type="Body" style={platformStyles({common: {marginTop: 2, marginBottom: globalMargins.xtiny}, isElectron: {display: 'inline'}})}>
-        <ConnectedUsernames
-          containerStyle={platformStyles({isElectron: {whiteSpace: 'wrap'}})}
-          inlineGrammar={true}
-          showAnd={!props.numAdditional}
-          {...connectedUsernamesProps}
-          usernames={usernames}
-          onUsernameClicked={props.onClickUser}
-        />
->>>>>>> bdce955b
         {!!props.numAdditional && props.numAdditional > 0 && ` and ${props.numAdditional} others `} started
         following you.
       </Text>
