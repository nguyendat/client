--- conflicted
+++ resolved
@@ -344,53 +344,16 @@
     } else if (selectedTab === 'publicity') {
       const teamsLink = 'keybase.io/popular-teams'
       contents = (
-<<<<<<< HEAD
         <ScrollView
           style={{...globalStyles.flexBoxColumn, alignSelf: 'stretch', padding: globalMargins.medium}}
         >
-          <Box
-            style={{
-              ...globalStyles.flexBoxRow,
-            }}
-          >
-            <Box style={{...globalStyles.flexBoxColumn, alignItems: 'center'}}>
-              <Checkbox
-                checked={publicityMember}
-                disabled={!youCanShowcase}
-                label=""
-                onCheck={setPublicityMember}
-                style={{paddingRight: globalMargins.xtiny}}
-              />
-            </Box>
-            <Box style={{...globalStyles.flexBoxColumn, flexShrink: 1}}>
-              <Text style={{color: youCanShowcase ? globalColors.black : globalColors.grey}} type="Body">
-                Publish team on your own profile
-              </Text>
-              <Text type="BodySmall">
-                {youCanShowcase
-                  ? 'Your profile on the Keybase website will mention this team. Description + number of members will be public.'
-                  : "Admins aren't allowing members to publish this team on their profile."}
-              </Text>
-            </Box>
-          </Box>
-          {admin &&
-=======
-        <ScrollView style={{...globalStyles.flexBoxColumn, alignSelf: 'stretch'}}>
           {!youImplicitAdmin &&
             <Box
               style={{
                 ...globalStyles.flexBoxRow,
-                paddingLeft: globalMargins.tiny,
-                paddingTop: globalMargins.small,
               }}
             >
-              <Box
-                style={{
-                  ...globalStyles.flexBoxColumn,
-                  alignItems: 'center',
-                  paddingRight: globalMargins.tiny,
-                }}
-              >
+              <Box style={{...globalStyles.flexBoxColumn, alignItems: 'center'}}>
                 <Checkbox
                   checked={publicityMember}
                   disabled={!youCanShowcase}
@@ -400,7 +363,7 @@
                 />
               </Box>
               <Box style={{...globalStyles.flexBoxColumn, flexShrink: 1}}>
-                <Text style={{color: youCanShowcase ? globalColors.black : globalColors.grey}} type="Body">
+                <Text style={{color: youCanShowcase ? globalColors.black_75 : globalColors.grey}} type="Body">
                   Publish team on your own profile
                 </Text>
                 <Text type="BodySmall">
@@ -411,7 +374,6 @@
               </Box>
             </Box>}
           {youAdmin &&
->>>>>>> 597f261d
             <Box style={globalStyles.flexBoxColumn}>
               <Box style={stylesSettingsTabRow}>
                 <Text type="Header">Team</Text>
@@ -481,12 +443,8 @@
             style={{
               ...stylesSettingsTabRow,
               justifyContent: 'center',
-<<<<<<< HEAD
               paddingBottom: isMobile ? globalMargins.tiny : globalMargins.small,
               paddingTop: isMobile ? globalMargins.tiny : globalMargins.small,
-=======
-              padding: globalMargins.small,
->>>>>>> 597f261d
             }}
           >
             <Button
@@ -527,7 +485,6 @@
               Add yourself
             </Text>
           </Box>}
-<<<<<<< HEAD
         <Box style={stylesTeamHeader}>
           <Avatar isTeam={true} teamname={name} size={64} />
           <Text type="Header" style={{marginTop: globalMargins.tiny}}>
@@ -542,16 +499,16 @@
             {yourRole && Constants.typeToLabel[yourRole]}
           </Text>
           {!loading &&
-            (admin || description) &&
+            (youAdmin || description) &&
             <Text
               style={{
                 paddingTop: globalMargins.tiny,
                 color: description ? globalColors.black_75 : globalColors.black_20,
               }}
-              onClick={admin ? onEditDescription : null}
-              type={admin ? 'BodySecondaryLink' : 'Body'}
+              onClick={youAdmin ? onEditDescription : null}
+              type={youAdmin ? 'BodySecondaryLink' : 'Body'}
             >
-              {description || (admin && 'Write a brief description')}
+              {description || (youAdmin && 'Write a brief description')}
             </Text>}
 
           {youCanAddPeople &&
@@ -574,54 +531,7 @@
             </Box>}
           <Help name={name} />
         </Box>
-        <TeamTabs {...this.props} admin={admin} />
-=======
-        <Avatar isTeam={true} teamname={name} size={64} />
-        <Text type="Header" style={{marginTop: globalMargins.tiny}}>
-          {name}
-        </Text>
-        <Text type="BodySmall">TEAM</Text>
-        <Text type="BodySmall">
-          {memberCount + ' member' + (memberCount !== 1 ? 's' : '')}
-          {' '}
-          •
-          {' '}
-          {yourRole && Constants.typeToLabel[yourRole]}
-        </Text>
-        {!loading &&
-          (youAdmin || description) &&
-          <Text
-            style={{
-              paddingTop: globalMargins.tiny,
-              color: description ? globalColors.black : globalColors.black_20,
-            }}
-            onClick={youAdmin ? onEditDescription : null}
-            type={youAdmin ? 'BodySecondaryLink' : 'Body'}
-          >
-            {description || (youAdmin && 'Write a brief description')}
-          </Text>}
-
-        {youCanAddPeople &&
-          <Box style={{...globalStyles.flexBoxRow, alignItems: 'center', marginTop: globalMargins.small}}>
-            <Button type="Primary" label="Add people" onClick={onAddPeople} />
-            {!isMobile &&
-              <Button
-                type="Secondary"
-                label="Invite by email"
-                onClick={onInviteByEmail}
-                style={{marginLeft: globalMargins.tiny}}
-              />}
-            {isMobile &&
-              <Button
-                type="Secondary"
-                label="Invite contacts"
-                onClick={onInviteByEmail}
-                style={{marginLeft: globalMargins.tiny}}
-              />}
-          </Box>}
-        <Help name={name} />
         <TeamTabs {...this.props} admin={youAdmin} />
->>>>>>> 597f261d
         {contents}
         {showMenu &&
           <PopupMenu
